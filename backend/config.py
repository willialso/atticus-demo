--- conflicted
+++ resolved
@@ -23,33 +23,21 @@
 
 # === CONTRACT SPECIFICATIONS ===
 # *** Updated contract size to 0.1 BTC for institutional standard ***
-STANDARD_CONTRACT_SIZE_BTC = 0.1 # Each contract represents 0.1 BTC
+STANDARD_CONTRACT_SIZE_BTC = 0.1 # Each contract is 0.1 BTC
 CONTRACT_SIZES_AVAILABLE = [0.1] # Institutional contract size
 
 # === EXPIRY CONFIGURATIONS ===
 # *** UPDATED: Changed expiry times to 2HR, 4HR, 8HR, 12HR ***
 AVAILABLE_EXPIRIES_MINUTES = [
-<<<<<<< HEAD
     120,  # 2 hours
     240,  # 4 hours
     480,  # 8 hours
     720   # 12 hours
-=======
-    15, # 15 minutes - shortest professional timeframe
-    60, # 1 hour
-    240, # 4 hours
-    480 # 8 hours
->>>>>>> f5ae8034
 ]
 
 # *** UPDATED: Updated expiry labels to match new times ***
 EXPIRY_LABELS = {
-<<<<<<< HEAD
     120: "2-Hour",
-=======
-    15: "Express",
-    60: "Hourly",
->>>>>>> f5ae8034
     240: "4-Hour",
     480: "8-Hour",
     720: "12-Hour"
@@ -62,9 +50,7 @@
 MIN_VOLATILITY = 0.15 # 15% minimum annualized volatility floor
 MAX_VOLATILITY = 3.00 # 300% maximum volatility cap
 DEFAULT_VOLATILITY = 0.80 # 80% default if calculation fails or for initial warm-up
-DEFAULT_VOLATILITY_FOR_BASIC_BS = 0.80 # If using a very basic BS model elsewhere
-
-# Advanced volatility settings
+DEFAULT_VOLATILITY_FOR_BASIC_BS = 0.80
 VOLATILITY_REGIME_DETECTION = True
 VOLATILITY_EWMA_ALPHA = 0.1 # Decay factor for EWMA volatility
 
@@ -75,15 +61,8 @@
 
 # Short-term expiry volatility adjustments (applied to ATM vol before smile/skew)
 # These factors boost ATM volatility for options very close to expiry.
-<<<<<<< HEAD
 VOLATILITY_SHORT_EXPIRY_ADJUSTMENTS = {
     120: 1.025,  # 2.5% boost for 2-hour options
-=======
-VOLATILITY_SHORT_EXPIRY_ADJUSTMENTS = { # expiry_minutes: multiplier
-    15: 1.15, # For 15 min expiry, boost ATM vol by 15%
-    60: 1.05 # For 1 hour expiry, boost ATM vol by 5%
-    # Add other expiries if specific short-term boosts are desired
->>>>>>> f5ae8034
 }
 
 # Fallback multiplier if an expiry is not explicitly listed above (no adjustment)
@@ -93,7 +72,7 @@
 # Model: Vol_strike = ATM_Vol_expiry * (1 + CURVATURE * ln(K/S)^2 + SKEW * ln(K/S))
 # These parameters define the general shape of the smile/skew.
 # Positive CURVATURE creates a "smile" (higher vol for OTM/ITM).
-# Negative SKEW_FACTOR typically creates "reverse skew" (OTM puts > OTM calls IV), common in equity/crypto.
+# Negative SKEW_FACTOR typically creates "reverse skew" (OTM puts > OTM calls IV), common in equity/crypto
 VOLATILITY_SMILE_CURVATURE = 0.15 # Higher value = more pronounced smile. Example: 0.1 to 0.3
 VOLATILITY_SKEW_FACTOR = -0.10 # Example: -0.05 to -0.2 for crypto/equity.
 
@@ -111,17 +90,10 @@
 # === STRIKE GENERATION ===
 # *** UPDATED: Optimized strike ranges for new expiries ***
 STRIKE_RANGES_BY_EXPIRY = {
-<<<<<<< HEAD
     120: {"num_itm": 7, "num_otm": 7, "step_pct": 0.015},  # 2-Hour - tight spacing
     240: {"num_itm": 5, "num_otm": 5, "step_pct": 0.02},   # 4-Hour - moderate spacing
     480: {"num_itm": 5, "num_otm": 5, "step_pct": 0.03},   # 8-Hour - wider spacing
     720: {"num_itm": 4, "num_otm": 4, "step_pct": 0.04}    # 12-Hour - widest spacing
-=======
-    15: {"num_itm": 7, "num_otm": 7, "step_pct": 0.005}, # Express - tight spacing
-    60: {"num_itm": 10, "num_otm": 10, "step_pct": 0.01}, # Hourly - moderate spacing
-    240: {"num_itm": 12, "num_otm": 12, "step_pct": 0.02}, # 4-Hour - wider spacing
-    480: {"num_itm": 15, "num_otm": 15, "step_pct": 0.03} # 8-Hour - widest spacing
->>>>>>> f5ae8034
 }
 
 STRIKE_ROUNDING_NEAREST = 10 # Round strikes to nearest $10
